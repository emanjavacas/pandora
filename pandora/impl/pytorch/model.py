#!/usr/bin/env python
# -*- coding: utf-8

import os
from collections import defaultdict

import numpy as np

import torch
import torch.nn as nn
import torch.nn.functional as F
from torch.autograd import Variable

from pandora.impl.base_model import BaseModel

from pandora.impl.pytorch.encoder import RNNEncoder, ConvEncoder
from pandora.impl.pytorch.decoder import AttentionalDecoder, LinearDecoder
from pandora.impl.pytorch.utils import Optimizer, BatchIterator, Progbar
from pandora.impl.pytorch import utils
from pandora.utils import PAD


class PyTorchModel(nn.Module, BaseModel):
    """
    Pytorch model.

    Parameters
    ===========
    method : str
        Optimizer method to use. One of Adam, Adagrad, Adadelta, SGD, RMSprop.
    gpu : bool
        Whether to run the model on the gpu or not.
    """
    def __init__(self, token_len=None, token_char_vector_dict=None,
                 lemma_len=None, lemma_char_vector_dict=None,
                 nb_encoding_layers=None, nb_dense_dims=None, nb_tags=None,
                 nb_morph_cats=None, nb_lemmas=None, char_embed_dim=50,
                 nb_train_tokens=None, nb_context_tokens=None,
                 nb_embedding_dims=None, pretrained_embeddings=None,
                 include_token=True, include_context=True,
                 include_lemma=True, include_pos=True, include_morph=True,
                 nb_filters=100, filter_length=3, focus_repr='recurrent',
                 batch_size=None, dropout_level=0.15):
        self.token_len = token_len  # not used
        self.token_char_vector_dict = token_char_vector_dict
        self.nb_encoding_layers = nb_encoding_layers
        self.nb_dense_dims = nb_dense_dims
        self.lemma_len = lemma_len
        self.lemma_char_vector_dict = lemma_char_vector_dict
        self.nb_tags = nb_tags
        self.nb_morph_cats = nb_morph_cats
        self.nb_lemmas = nb_lemmas
        self.nb_train_tokens = nb_train_tokens
        self.nb_context_tokens = nb_context_tokens
        self.nb_embedding_dims = nb_embedding_dims
        self.pretrained_embeddings = pretrained_embeddings
        self.include_token = include_token
        self.include_context = include_context
        self.include_lemma = include_lemma
        self.include_pos = include_pos
        self.include_morph = include_morph
        self.nb_filters = nb_filters
        self.filter_length = filter_length
        self.focus_repr = focus_repr
        self.dropout_level = dropout_level
        self.char_embed_dim = char_embed_dim
        self.batch_size = batch_size
        self.joined_dim = 0
        if self.include_token:
            self.joined_dim = self.nb_dense_dims
        if self.include_context:
            self.joined_dim += (self.nb_dense_dims * self.nb_context_tokens)
        super(PyTorchModel, self).__init__()

        # gpu
        self.gpu = False
        if torch.cuda.is_available():
            self.gpu = True

        # build subnets and losses
        self.token_embeddings, self.token_encoder = None, None
        self.context_embeddings, self.context_encoder = None, None
        self.lemma_decoder = None
        self.pos_decoder = None
        self.morph_decoder = None
        self.pos_loss, self.lemma_loss, self.morph_loss = None, None, None

        if self.include_token:
            self._build_token_subnet()

        if self.include_context:
            self._build_context_subnet()

        if self.include_lemma:
            self._build_lemma_decoder()
            self._build_lemma_loss()

        if self.include_pos:
            self._build_pos_decoder()
            self._build_pos_loss()

        if self.include_morph:
            self._build_morph_decoder()
            self._build_morph_loss()

        self.optimizer = Optimizer(self.parameters(), 'Adam', lr=0.01)

    def _build_lemma_loss(self):
        if self.include_lemma == 'generate':
            # weight down loss on padding
            lemma_weight = torch.ones(len(self.lemma_char_vector_dict))
            lemma_weight[self.lemma_char_vector_dict[PAD]] = 0
            self.lemma_loss = nn.NLLLoss(weight=lemma_weight)

        else:
            self.lemma_loss = nn.NLLLoss()

    def _build_pos_loss(self):
        self.pos_loss = nn.NLLLoss()

    def _build_morph_loss(self):
        if self.include_morph == 'label':
            self.morph_loss = nn.NLLLoss()
        else:
            self.morph_loss = nn.BCELoss()

    def _build_token_subnet(self):
        # embeddings
        self.token_embeddings = nn.Embedding(
            len(self.token_char_vector_dict),
            self.char_embed_dim)

        # init embeddings
        utils.init_embeddings(self.token_embeddings)

        # encoder
        if self.focus_repr == 'recurrent':
            self.token_encoder = RNNEncoder(
                num_layers=self.nb_encoding_layers,
                input_size=self.char_embed_dim,
                hidden_size=self.nb_dense_dims,
                dropout=self.dropout_level)

        elif self.focus_repr == 'convolutions':
            self.token_encoder = ConvEncoder(
                in_channels=self.char_embed_dim,
                out_channels=self.nb_filters,
                kernel_size=self.filter_length,
                output_size=self.nb_dense_dims)

        else:
            raise ValueError('Parameter `focus_repr` not understood: ' +
                             'use "recurrent" or "convolutions".')

    def _build_context_subnet(self):
        self.context_embeddings = nn.Embedding(
            self.nb_train_tokens, self.nb_embedding_dims)

<<<<<<< HEAD
=======
        # load pretrained embeddings
        if self.pretrained_embeddings is not None:
            weight = torch.from_numpy(np.array(self.pretrained_embeddings))
            self.context_embeddings.weight.data.copy_(weight)

>>>>>>> 82bcda7f
        # !diff: seq_len doesn't require dense weights
        self.context_encoder = nn.Linear(
            self.nb_embedding_dims, self.nb_dense_dims)
        utils.init_linear(self.context_encoder)

    def _build_lemma_decoder(self):
        if self.include_lemma == 'generate':
            if self.focus_repr != 'recurrent':
                raise ValueError(
                    'lemma generator requires `recurrent` focus_repr')
            self.lemma_decoder = AttentionalDecoder(
                char_dict=self.lemma_char_vector_dict,
                hidden_size=self.nb_dense_dims,
                char_embed_dim=self.char_embed_dim,
                include_context=self.include_context)
            # tie embeddings
            self.lemma_decoder.embeddings.weight = self.token_embeddings.weight

        elif self.include_lemma == 'label':
            if self.include_context:
                in_dim = self.joined_dim
            else:
                in_dim = self.nb_dense_dims
            self.lemma_decoder = LinearDecoder(
                in_dim, self.nb_lemmas, include_context=self.include_context)

    def _build_pos_decoder(self):
        self.pos_decoder = nn.Sequential(
            nn.Linear(self.joined_dim, self.nb_tags),
            nn.Dropout(self.dropout_level),
            nn.LogSoftmax())

    def _build_morph_decoder(self):
        if self.include_morph == 'label':
            self.morph_decoder = nn.Sequential(
                # morph_dense1
                nn.Linear(self.joined_dim, self.nb_dense_dims),
                nn.ReLU(),
                nn.Dropout(self.dropout_level),
                # morph_dense2
                nn.Linear(self.nb_dense_dims, self.nb_dense_dims),
                nn.ReLU(),
                nn.Dropout(self.dropout_level),
                nn.Linear(self.nb_dense_dims, self.nb_morph_cats),
                nn.ReLU(),  # TODO: perhaps remove ReLU before softmax
                nn.Dropout(self.dropout_level),
                nn.LogSoftmax())

        elif self.include_morph == 'multilabel':
            self.morph_decoder = nn.Sequential(
                # morph_dense1
                nn.Linear(self.joined_dim, self.nb_dense_dims),
                nn.ReLU(),
                nn.Dropout(self.dropout_level),
                # morph_dense2
                nn.Linear(self.nb_dense_dims, self.nb_dense_dims),
                nn.ReLU(),
                nn.Dropout(self.dropout_level),
                # morph_dense3
                nn.Linear(self.nb_dense_dims, self.nb_morph_cats),
                nn.Dropout(self.dropout_level),
                nn.Tanh())

    def move_to_gpu(self, gpu=True):
        self.gpu = gpu
        if gpu:
            self.cuda()
        else:
            self.cpu()

    def adjust_lr(self, adjust_rate=0.5):
        if self.optimizer.method == 'SGD':
            for param_group in self.optimizer.optim.param_groups:
                param_group['lr'] *= adjust_rate

    def forward(self, train_in, train_out):
        """
        General function that computes both train and test model outputs.

        Parameters
        ===========
        train_in : dict with model inputs
        train_out : dict with model outputs (training) or None (testing)
        """
        token_out, context_out, token_context, joined = None, None, None, []
        if self.include_token:
            # (batch x token_len x emb_dim)
            token_embed = self.token_embeddings(train_in['focus_in'])
            token_embed = token_embed.transpose(0, 1)
            token_out = self.token_encoder(token_embed)
            if self.focus_repr == 'recurrent':
                # if 'recurrent':
                #     token_out (seq_len x batch x nb_dense_dims)
                # if 'convolutions':
                #     token_out (batch x nb_dense_dims)
                token_context = token_out  # save encoder output for attn
                token_out = token_out[-1]
            joined.append(token_out)

        if self.include_context:
            # (batch x seq_len x emb_dim)
            context_embed = self.context_embeddings(train_in['context_in'])
            batch, seq_len, emb_dim = context_embed.size()
            context_out = F.dropout(
                context_embed, p=self.dropout_level, training=self.training)
            context_out = F.relu(context_out)
            # (batch x seq_len x emb_dim) -> (batch * seq_len x emb_dim)
            context_out = context_out.view(batch * seq_len, emb_dim)
            # (batch * seq_len x nb_dense_dims)
            context_out = self.context_encoder(context_out)
            # (batch x seq_len * nb_dense_dims)
            context_out = context_out.view(batch, -1)
            context_out = F.dropout(
                context_out, p=self.dropout_level, training=self.training)
            context_out = F.relu(context_out)
            joined.append(context_out)

        joined = torch.cat(joined, 1)

        out = []
        if self.include_lemma:
            lemma_out = (train_out or {}).get('lemma_out', None)
            out.append(self.lemma_decoder(
                token_out, context_out, token_context, lemma_out))

        if self.include_pos:
            out.append(self.pos_decoder(joined))

        if self.include_morph:
            out.append(self.morph_decoder(joined))

        return out

    def _wrapped_forward(self, train_in, train_out):
        out = self(train_in, train_out)
        out_dict = {}
        if self.include_lemma:
            out_dict['lemma_out'] = out.pop(0)

        if self.include_pos:
            out_dict['pos_out'] = out.pop(0)

        if self.include_morph:
            out_dict['morph_out'] = out.pop(0)

        return out_dict

    def loss(self, output, target, output_label):
        if output_label == 'lemma_out':

            if self.include_lemma == 'generate':
                # collapse batch and seq dimensions
                output = output.transpose(0, 1) \
                               .contiguous() \
                               .view(-1, output.size(-1))
                # remove bos from target
                target = target[:, 1:].contiguous()
                target = target.view(-1)
                return self.lemma_loss(output, target)

            else:
                return self.lemma_loss(output, target)

        elif output_label == 'pos_out':
            return self.pos_loss(output, target)

        elif output_label == 'morph_out':
            return self.morph_loss(output, target)

    def epoch(self, train_in, train_out):
        self.move_to_gpu(gpu=self.gpu)  # eventually move to gpu
        self.train()
        batches = BatchIterator.from_numpy(
            self.batch_size, train_in, trg=train_out, dev=False, gpu=self.gpu)
        progbar = Progbar(target=len(batches) * self.batch_size)
        epoch_losses = defaultdict(float)

        for batch in range(len(batches)):
            src, trg = batches[batch]
            log_losses = []
            self.optimizer.zero_grad()

            for out_label, out in self._wrapped_forward(src, trg).items():
                # loss
                loss = self.loss(out, trg[out_label], out_label)
                loss.backward(retain_graph=True)
                # report
                epoch_losses[out_label] += loss.data[0]
                log_losses.append((out_label + '_loss', loss.data[0]))

            # optimize
            self.optimizer.step()

            # report
            log_losses = [('loss', sum(l for _, l in log_losses))] + log_losses
            progbar.update((batch + 1) * self.batch_size, tuple(log_losses))

        return epoch_losses

    def predict(self, input_data, batch_size=None):
        self.move_to_gpu(gpu=self.gpu)  # eventually move to gpu
        self.eval()
        out = {}
        batches = BatchIterator.from_numpy(
            batch_size or self.batch_size, input_data, dev=True, gpu=self.gpu)

        for batch in range(len(batches)):
            src, trg = batches[batch]
            pred = self._wrapped_forward(src, trg)

            for output_label, output in pred.items():
                # unwrap output
                if isinstance(output, Variable):
                    output = output.data

                # compute batched predictions
                if output_label == 'lemma_out':
                    if self.include_lemma == 'generate':
                        # (seqlen x batch x vocab) -> (batch x seqlen x vocab)
                        array = output.transpose(0, 1).cpu().numpy()
                    else:           # 'label'
                        array = output.cpu().numpy()

                elif output_label == 'pos_out':
                    array = output.cpu().numpy()

                else:               # 'morph_out'
                    array = output.cpu().numpy()

                # concatenate to previous batch predictions
                if output_label not in out:
                    out[output_label] = array

                else:
                    array = np.concatenate([out[output_label], array])
                    out[output_label] = array

        return out

    @staticmethod
    def load(model_dir, **kwargs):
        with open(os.path.join(model_dir, 'model_architecture.pt'), 'rb') as f:
            return torch.load(f)

    def save(self, model_dir):
        self.cpu()
        with open(os.path.join(model_dir, 'model_architecture.pt'), 'wb') as f:
            torch.save(self, f)<|MERGE_RESOLUTION|>--- conflicted
+++ resolved
@@ -156,14 +156,11 @@
         self.context_embeddings = nn.Embedding(
             self.nb_train_tokens, self.nb_embedding_dims)
 
-<<<<<<< HEAD
-=======
         # load pretrained embeddings
         if self.pretrained_embeddings is not None:
             weight = torch.from_numpy(np.array(self.pretrained_embeddings))
             self.context_embeddings.weight.data.copy_(weight)
 
->>>>>>> 82bcda7f
         # !diff: seq_len doesn't require dense weights
         self.context_encoder = nn.Linear(
             self.nb_embedding_dims, self.nb_dense_dims)
